--- conflicted
+++ resolved
@@ -42,17 +42,10 @@
 ```
 
 Some things are not implemented:
-<<<<<<< HEAD
 - Batchnorm
 - Only SGD and Adam are implemented: the rest of the optimizers are just copying Python code from PyTorch over.
-=======
-- CUDNN is waiting for me to update PyTorch, then it should magically work
-- Lookuptables is waiting for me to update PyTorch, then it should magically work
-- No Batchnorm but this is pretty easy.
-- Only SGD and Adam are implemented and the rest of the optimizers are just copying Python code from PyTorch over.
 
 Some things to be careful of:
 - Variable.detach does not do what you think it does. Better to do Variable(old.data())
->>>>>>> 18bdc879
 
 Otherwise, everything else works. There may be breaking API changes.